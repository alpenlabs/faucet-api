<<<<<<< HEAD
use std::{convert::Infallible, error::Error, fs, net::SocketAddr, path::Path};
=======
//! Serves a single file from the local filesystem.
use std::{convert::Infallible, fs, net::SocketAddr, path::Path};
>>>>>>> 1d46584c

use bytes::Bytes;
use http_body_util::{combinators::BoxBody, BodyExt, Full};
use hyper::{body::Incoming, service::service_fn, Request, Response, StatusCode};
use hyper_util::{
    rt::{TokioExecutor, TokioIo},
    server::conn::auto::Builder,
};
use tokio::{net::TcpListener, task::JoinSet};

async fn serve_file(
    req: Request<Incoming>,
) -> Result<Response<BoxBody<Bytes, Infallible>>, Infallible> {
    let path = match req.uri().path() {
        "/" => "static/index.html",
        path => &path[1..], // strip leading '/'
    };

    let file_path = Path::new(path);

    match fs::read(file_path) {
        Ok(contents) => {
            let mime_type = match file_path.extension().and_then(|ext| ext.to_str()) {
                Some("html") => "text/html",
                Some("js") => "application/javascript",
                _ => "application/octet-stream",
            };

            Ok(Response::builder()
                .header("Content-Type", mime_type)
                .body(Full::from(contents).boxed())
                .unwrap())
        }
        Err(_) => Ok(Response::builder()
            .status(StatusCode::NOT_FOUND)
            .body(Full::new(Bytes::from("404 Not Found\n")).boxed())
            .unwrap()),
    }
}

#[tokio::main(flavor = "current_thread")]
async fn main() -> Result<(), Box<dyn Error + Send + Sync + 'static>> {
    let listen_addr = SocketAddr::from(([127, 0, 0, 1], 3001));
    let tcp_listener = TcpListener::bind(&listen_addr).await?;
    println!("listening on http://{listen_addr}");

    let mut join_set = JoinSet::new();
    loop {
        let (stream, addr) = match tcp_listener.accept().await {
            Ok(x) => x,
            Err(e) => {
                eprintln!("failed to accept connection: {e}");
                continue;
            }
        };

        let serve_connection = async move {
            println!("handling a request from {addr}");

            let result = Builder::new(TokioExecutor::new())
                .serve_connection(TokioIo::new(stream), service_fn(serve_file))
                .await;

            if let Err(e) = result {
                eprintln!("error serving {addr}: {e}");
            }

            println!("handled a request from {addr}");
        };

        join_set.spawn(serve_connection);
    }
}<|MERGE_RESOLUTION|>--- conflicted
+++ resolved
@@ -1,9 +1,5 @@
-<<<<<<< HEAD
+//! Serves a single file from the local filesystem.
 use std::{convert::Infallible, error::Error, fs, net::SocketAddr, path::Path};
-=======
-//! Serves a single file from the local filesystem.
-use std::{convert::Infallible, fs, net::SocketAddr, path::Path};
->>>>>>> 1d46584c
 
 use bytes::Bytes;
 use http_body_util::{combinators::BoxBody, BodyExt, Full};

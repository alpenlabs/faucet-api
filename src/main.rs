//! A simple faucet server that uses [`axum`] and [`bdk_wallet`]
//! to generate and dispense bitcoin.

mod batcher;
pub mod hex;
pub mod l1;
pub mod l2;
pub mod macros;
pub mod pow;
pub mod seed;
pub mod settings;

use std::{
    env,
    net::{IpAddr, SocketAddr},
    sync::{Arc, LazyLock},
};

use alloy::{
    network::TransactionBuilder,
    primitives::{Address as L2Address, U256},
    providers::Provider,
    rpc::types::TransactionRequest,
};
use axum::{
    extract::{Path, State},
    http::StatusCode,
    routing::get,
    Json, Router,
};
use axum_client_ip::SecureClientIp;
use batcher::{Batcher, L1PayoutRequest, PayoutRequest};
use bdk_wallet::{
    bitcoin::{address::NetworkUnchecked, Address as L1Address},
    KeychainKind,
};
use hex::Hex;
use l1::{L1Wallet, Persister};
use l2::L2Wallet;
use parking_lot::RwLock;
use pow::{Challenge, Nonce, Solution};
use seed::SavableSeed;
use serde::{Deserialize, Serialize};
use settings::SETTINGS;
use tokio::net::TcpListener;
use tracing::{error, info};
use tracing_subscriber::EnvFilter;

pub struct AppState {
    l1_wallet: Arc<RwLock<L1Wallet>>,
    l2_wallet: L2Wallet,
    batcher: Batcher,
}

pub static CRATE_NAME: LazyLock<String> =
    LazyLock::new(|| env!("CARGO_PKG_NAME").replace("-", "_"));

#[tokio::main]
async fn main() {
    let builder = tracing_subscriber::fmt();
    if let Ok(level) = std::env::var("RUST_LOG") {
        builder
            .with_env_filter(EnvFilter::new(format!("{}={level}", *CRATE_NAME,)))
            .init();
    } else {
        builder.init();
    }

    let (host, port) = (SETTINGS.host, SETTINGS.port);

    let seed = SavableSeed::load_or_create().expect("seed load should work");

    let mut l1_wallet =
        L1Wallet::new(SETTINGS.network, &seed).expect("l1 wallet creation to succeed");
    let l1_address = l1_wallet.reveal_next_address(KeychainKind::External);
    l1_wallet
        .persist(&mut Persister)
        .expect("successful persist");
    info!("L1 address: {}", l1_address.address);
    l1::spawn_fee_rate_task();

    let l2_wallet = L2Wallet::new(&seed).expect("l2 wallet creation to succeed");
    let l1_wallet = Arc::new(RwLock::new(l1_wallet));
    let mut batcher = Batcher::new(SETTINGS.batcher.clone());
    batcher.start(l1_wallet.clone());

    L1Wallet::spawn_syncer(l1_wallet.clone());

    let state = Arc::new(AppState {
        l1_wallet,
        l2_wallet,
        batcher,
    });

    let app = Router::new()
        .route("/pow_challenge", get(get_pow_challenge))
        .route("/claim_l1/{solution}/{address}", get(claim_l1))
        .route("/claim_l2/{solution}/{address}", get(claim_l2))
        .route("/balance", get(get_balance))
        .layer(SETTINGS.ip_src.clone().into_extension())
        .with_state(state);

    let listener = TcpListener::bind((host, port)).await.unwrap();
    info!("listening on http://{host}:{port}");
    axum::serve(
        listener,
        app.into_make_service_with_connect_info::<SocketAddr>(),
    )
    .await
    .unwrap();
}

#[derive(Debug, Serialize, Deserialize)]
pub struct PowChallenge {
    nonce: Hex<Nonce>,
    difficulty: u8,
}

async fn get_pow_challenge(
    SecureClientIp(ip): SecureClientIp,
) -> Result<Json<PowChallenge>, (StatusCode, &'static str)> {
    if let IpAddr::V4(ip) = ip {
        Ok(Json(PowChallenge {
            nonce: Hex(Challenge::get(&ip).nonce()),
            difficulty: SETTINGS.pow_difficulty,
        }))
    } else {
        Err((StatusCode::SERVICE_UNAVAILABLE, "IPV6 is not unavailable"))
    }
}

async fn claim_l1(
    SecureClientIp(ip): SecureClientIp,
    Path((solution, address)): Path<(Hex<Solution>, L1Address<NetworkUnchecked>)>,
    State(state): State<Arc<AppState>>,
) -> Result<(), (StatusCode, String)> {
    let IpAddr::V4(ip) = ip else {
        return Err((
            StatusCode::BAD_REQUEST,
            "IPV6 is not unavailable".to_string(),
        ));
    };

    // num hashes on average to solve challenge: 2^15
    if let Err(e) = Challenge::valid(&ip, SETTINGS.pow_difficulty, solution.0) {
        return Err((StatusCode::BAD_REQUEST, format!("{e:?}")));
    }

    let address = address.require_network(SETTINGS.network).map_err(|_| {
        (
            StatusCode::BAD_REQUEST,
            "wrong address network type".to_string(),
        )
    })?;

    state
        .batcher
        .queue_payout_request(PayoutRequest::L1(L1PayoutRequest {
            address,
            amount: SETTINGS.sats_per_claim,
        }))
        .await
        .expect("successful queuing");

    Ok(())
}

async fn claim_l2(
    SecureClientIp(ip): SecureClientIp,
    Path((solution, address)): Path<(Hex<Solution>, L2Address)>,
    State(state): State<Arc<AppState>>,
) -> Result<String, (StatusCode, String)> {
    let IpAddr::V4(ip) = ip else {
        return Err((
            StatusCode::BAD_REQUEST,
            "IPV6 is not unavailable".to_string(),
        ));
    };

    // num hashes on average to solve challenge: 2^15
    if let Err(e) = Challenge::valid(&ip, SETTINGS.pow_difficulty, solution.0) {
        return Err((StatusCode::BAD_REQUEST, format!("{e:?}")));
    }

    let tx = TransactionRequest::default()
        .with_to(address)
        // 1 btc == 1 "eth" => 1 sat = 1e10 "wei"
        .with_value(U256::from(SETTINGS.sats_per_claim.to_sat() * 10u64.pow(10)));

    let txid = match state.l2_wallet.send_transaction(tx).await {
        Ok(r) => *r.tx_hash(),
        Err(e) => {
            error!("error sending transaction: {e:?}");
            return Err((
                StatusCode::INTERNAL_SERVER_ERROR,
                "error sending tx".to_owned(),
            ));
        }
    };

    info!("l2 claim to {address} via tx {}", txid);

    Ok(txid.to_string())
}

async fn get_balance(State(state): State<Arc<AppState>>) -> String {
    state
        .l1_wallet
        .read()
        .balance()
        .confirmed
        .to_sat()
        .to_string()
<<<<<<< HEAD
}

async fn get_sats_per_claim(Path(level): Path<String>) -> Result<String, (StatusCode, String)> {
    let claim_level = ClaimLevel::try_from(level.as_str())?;

    let sats = match claim_level {
        ClaimLevel::L1 => SETTINGS.l1_sats_per_claim.to_sat(),
        ClaimLevel::L2 => SETTINGS.l2_sats_per_claim.to_sat(),
    };

    Ok(sats.to_string())
}

#[cfg(test)]
mod tests {
    use super::*;
    use tokio::test;

    #[test]
    async fn test_sats_to_claim_l1() {
        let result = get_sats_per_claim(Path("l1".to_string())).await;
        assert_eq!(result, Ok(SETTINGS.l1_sats_per_claim.to_sat().to_string()));
    }

    #[test]
    async fn test_sats_to_claim_l2() {
        let result = get_sats_per_claim(Path("l2".to_string())).await;
        assert_eq!(result, Ok(SETTINGS.l2_sats_per_claim.to_sat().to_string()));
    }

    #[test]
    async fn test_sats_to_claim_invalid() {
        let result = get_sats_per_claim(Path("invalid".to_string())).await;
        assert_eq!(result, Err((StatusCode::BAD_REQUEST, "Invalid level. Must be 'l1' or 'l2'".to_string())));
    }
=======
>>>>>>> 9df8c704
}<|MERGE_RESOLUTION|>--- conflicted
+++ resolved
@@ -97,6 +97,7 @@
         .route("/claim_l1/{solution}/{address}", get(claim_l1))
         .route("/claim_l2/{solution}/{address}", get(claim_l2))
         .route("/balance", get(get_balance))
+        .route("/sats_to_claim/{level}", get(get_sats_per_claim))
         .layer(SETTINGS.ip_src.clone().into_extension())
         .with_state(state);
 
@@ -211,7 +212,6 @@
         .confirmed
         .to_sat()
         .to_string()
-<<<<<<< HEAD
 }
 
 async fn get_sats_per_claim(Path(level): Path<String>) -> Result<String, (StatusCode, String)> {
@@ -247,6 +247,4 @@
         let result = get_sats_per_claim(Path("invalid".to_string())).await;
         assert_eq!(result, Err((StatusCode::BAD_REQUEST, "Invalid level. Must be 'l1' or 'l2'".to_string())));
     }
-=======
->>>>>>> 9df8c704
 }
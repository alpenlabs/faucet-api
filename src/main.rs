//! A simple faucet server that uses [`axum`] and [`bdk_wallet`]
//! to generate and dispense bitcoin.

mod batcher;
pub mod hex;
pub mod l1;
pub mod l2;
pub mod macros;
pub mod pow;
pub mod seed;
pub mod settings;

use std::{
    env,
    net::{IpAddr, SocketAddr},
    sync::{Arc, LazyLock},
};

use alloy::{
    network::TransactionBuilder,
    primitives::{Address as L2Address, U256},
    providers::Provider,
    rpc::types::TransactionRequest,
};
use axum::{
    extract::{Path, State},
    http::StatusCode,
    routing::get,
    Json, Router,
};
use axum_client_ip::SecureClientIp;
use batcher::{Batcher, L1PayoutRequest, PayoutRequest};
use bdk_wallet::{
    bitcoin::{address::NetworkUnchecked, Address as L1Address},
    KeychainKind,
};
use hex::Hex;
use l1::{L1Wallet, Persister};
use l2::L2Wallet;
use parking_lot::RwLock;
use pow::{Challenge, Nonce, Solution};
use seed::SavableSeed;
use serde::{Deserialize, Serialize};
use settings::SETTINGS;
use tokio::net::TcpListener;
use tracing::{error, info};
use tracing_subscriber::EnvFilter;

pub struct AppState {
    l1_wallet: Arc<RwLock<L1Wallet>>,
    l2_wallet: L2Wallet,
    batcher: Batcher,
}

pub static CRATE_NAME: LazyLock<String> =
    LazyLock::new(|| env!("CARGO_PKG_NAME").replace("-", "_"));

#[tokio::main]
async fn main() {
    let builder = tracing_subscriber::fmt();
    if let Ok(level) = std::env::var("RUST_LOG") {
        builder
            .with_env_filter(EnvFilter::new(format!("{}={level}", *CRATE_NAME,)))
            .init();
    } else {
        builder.init();
    }

    let (host, port) = (SETTINGS.host, SETTINGS.port);

    let seed = SavableSeed::load_or_create().expect("seed load should work");

    let mut l1_wallet =
        L1Wallet::new(SETTINGS.network, &seed).expect("l1 wallet creation to succeed");
    let l1_address = l1_wallet.reveal_next_address(KeychainKind::External);
    l1_wallet
        .persist(&mut Persister)
        .expect("successful persist");
    info!("L1 address: {}", l1_address.address);
    l1::spawn_fee_rate_task();

    let l2_wallet = L2Wallet::new(&seed).expect("l2 wallet creation to succeed");
    let l1_wallet = Arc::new(RwLock::new(l1_wallet));
    let mut batcher = Batcher::new(SETTINGS.batcher.clone());
    batcher.start(l1_wallet.clone());

    L1Wallet::spawn_syncer(l1_wallet.clone());

    let state = Arc::new(AppState {
        l1_wallet,
        l2_wallet,
        batcher,
    });

    let app = Router::new()
        .route("/pow_challenge", get(get_pow_challenge))
        .route("/claim_l1/{solution}/{address}", get(claim_l1))
        .route("/claim_l2/{solution}/{address}", get(claim_l2))
        .route("/balance", get(get_balance))
        .layer(SETTINGS.ip_src.clone().into_extension())
        .with_state(state);

    let listener = TcpListener::bind((host, port)).await.unwrap();
    info!("listening on http://{host}:{port}");
    axum::serve(
        listener,
        app.into_make_service_with_connect_info::<SocketAddr>(),
    )
    .await
    .unwrap();
}

#[derive(Debug, Serialize, Deserialize)]
pub struct PowChallenge {
    nonce: Hex<Nonce>,
    difficulty: u8,
}

async fn get_pow_challenge(
    SecureClientIp(ip): SecureClientIp,
) -> Result<Json<PowChallenge>, (StatusCode, &'static str)> {
<<<<<<< HEAD
    let balance_str = get_balance(State(state)).await;

    let balance_u64: u64 = balance_str.parse().map_err(|_| {
        (StatusCode::INTERNAL_SERVER_ERROR, "Failed to parse balance")
    })?;

    if balance_u64 < SETTINGS.sats_per_claim.to_sat() {
        return Err((StatusCode::INTERNAL_SERVER_ERROR, "Insufficient funds"));
    }

=======
>>>>>>> 9df8c704
    if let IpAddr::V4(ip) = ip {
        Ok(Json(PowChallenge {
            nonce: Hex(Challenge::get(&ip).nonce()),
            difficulty: SETTINGS.pow_difficulty,
        }))
    } else {
        Err((StatusCode::SERVICE_UNAVAILABLE, "IPV6 is not unavailable"))
    }
}

async fn claim_l1(
    SecureClientIp(ip): SecureClientIp,
    Path((solution, address)): Path<(Hex<Solution>, L1Address<NetworkUnchecked>)>,
    State(state): State<Arc<AppState>>,
) -> Result<(), (StatusCode, String)> {
    let IpAddr::V4(ip) = ip else {
        return Err((
            StatusCode::BAD_REQUEST,
            "IPV6 is not unavailable".to_string(),
        ));
    };

    // num hashes on average to solve challenge: 2^15
    if let Err(e) = Challenge::valid(&ip, SETTINGS.pow_difficulty, solution.0) {
        return Err((StatusCode::BAD_REQUEST, format!("{e:?}")));
    }

    let address = address.require_network(SETTINGS.network).map_err(|_| {
        (
            StatusCode::BAD_REQUEST,
            "wrong address network type".to_string(),
        )
    })?;

    state
        .batcher
        .queue_payout_request(PayoutRequest::L1(L1PayoutRequest {
            address,
            amount: SETTINGS.sats_per_claim,
        }))
        .await
        .expect("successful queuing");

    Ok(())
}

async fn claim_l2(
    SecureClientIp(ip): SecureClientIp,
    Path((solution, address)): Path<(Hex<Solution>, L2Address)>,
    State(state): State<Arc<AppState>>,
) -> Result<String, (StatusCode, String)> {
    let IpAddr::V4(ip) = ip else {
        return Err((
            StatusCode::BAD_REQUEST,
            "IPV6 is not unavailable".to_string(),
        ));
    };

    // num hashes on average to solve challenge: 2^15
    if let Err(e) = Challenge::valid(&ip, SETTINGS.pow_difficulty, solution.0) {
        return Err((StatusCode::BAD_REQUEST, format!("{e:?}")));
    }

    let tx = TransactionRequest::default()
        .with_to(address)
        // 1 btc == 1 "eth" => 1 sat = 1e10 "wei"
        .with_value(U256::from(SETTINGS.sats_per_claim.to_sat() * 10u64.pow(10)));

    let txid = match state.l2_wallet.send_transaction(tx).await {
        Ok(r) => *r.tx_hash(),
        Err(e) => {
            error!("error sending transaction: {e:?}");
            return Err((
                StatusCode::INTERNAL_SERVER_ERROR,
                "error sending tx".to_owned(),
            ));
        }
    };

    info!("l2 claim to {address} via tx {}", txid);

    Ok(txid.to_string())
}

async fn get_balance(State(state): State<Arc<AppState>>) -> String {
    state
        .l1_wallet
        .read()
        .balance()
        .confirmed
        .to_sat()
        .to_string()
}<|MERGE_RESOLUTION|>--- conflicted
+++ resolved
@@ -119,7 +119,6 @@
 async fn get_pow_challenge(
     SecureClientIp(ip): SecureClientIp,
 ) -> Result<Json<PowChallenge>, (StatusCode, &'static str)> {
-<<<<<<< HEAD
     let balance_str = get_balance(State(state)).await;
 
     let balance_u64: u64 = balance_str.parse().map_err(|_| {
@@ -130,8 +129,6 @@
         return Err((StatusCode::INTERNAL_SERVER_ERROR, "Insufficient funds"));
     }
 
-=======
->>>>>>> 9df8c704
     if let IpAddr::V4(ip) = ip {
         Ok(Json(PowChallenge {
             nonce: Hex(Challenge::get(&ip).nonce()),
